/// Tests for BTC-Relay
use crate::{Event, Module, Trait};
use sp_std::collections::btree_map::BTreeMap;
use sp_std::collections::btree_set::BTreeSet;
use bitcoin::parser::FromLeBytes;
use bitcoin::types::*;
use frame_support::{
    assert_err, assert_ok, impl_outer_event, impl_outer_origin, parameter_types, weights::Weight,
};
use sp_core::H256;
use sp_runtime::{
    testing::Header,
    traits::{BlakeTwo256, IdentityLookup},
    Perbill,
};

use mocktopus::mocking::*;

impl_outer_origin! {
    pub enum Origin for Test {}
}

mod test_events {
    pub use crate::Event;
}

impl_outer_event! {
    pub enum TestEvent for Test {
        test_events,
    }
}

// For testing the pallet, we construct most of a mock runtime. This means
// first constructing a configuration type (`Test`) which `impl`s each of the
// configuration traits of modules we want to use.
#[derive(Clone, Eq, PartialEq)]
pub struct Test;
parameter_types! {
    pub const BlockHashCount: u64 = 250;
    pub const MaximumBlockWeight: Weight = 1024;
    pub const MaximumBlockLength: u32 = 2 * 1024;
    pub const AvailableBlockRatio: Perbill = Perbill::from_percent(75);
}
impl system::Trait for Test {
    type Origin = Origin;
    type Call = ();
    type Index = u64;
    type BlockNumber = u64;
    type Hash = H256;
    type Hashing = BlakeTwo256;
    type AccountId = u64;
    type Lookup = IdentityLookup<Self::AccountId>;
    type Header = Header;
    type Event = TestEvent;
    type BlockHashCount = BlockHashCount;
    type MaximumBlockWeight = MaximumBlockWeight;
    type MaximumBlockLength = MaximumBlockLength;
    type AvailableBlockRatio = AvailableBlockRatio;
    type Version = ();
    type ModuleToIndex = ();
}

impl Trait for Test {
    type Event = TestEvent;
}

type Error = crate::Error;

pub type System = system::Module<Test>;
pub type BTCRelay = Module<Test>;

pub struct ExtBuilder;

impl ExtBuilder {
    pub fn build() -> sp_io::TestExternalities {
        let storage = system::GenesisConfig::default()
            .build_storage::<Test>()
            .unwrap();
        sp_io::TestExternalities::from(storage)
    }
}

// fn ExtBuilder::build() -> sp_io::TestExternalities {
// 	system::GenesisConfig::default().build_storage::<Test>().unwrap().into()
// }

/// Initialize Function
#[test]
fn initialize_once_succeeds() {
    ExtBuilder::build().execute_with(|| {
        let block_height: u32 = 1;
        let block_header = vec![0u8; 80];
        let block_header_hash = BlockHeader::block_hash_le(&block_header);
        assert_ok!(BTCRelay::initialize(
            Origin::signed(3),
            block_header,
            block_height
        ));

        let init_event =
            TestEvent::test_events(Event::Initialized(block_height, block_header_hash));
        assert!(System::events().iter().any(|a| a.event == init_event));
    })
}


#[test]
fn initialize_best_block_already_set_fails() {
    ExtBuilder::build().execute_with(|| {
        let block_height: u32 = 1;
        let block_header = vec![0u8; 80];

        BTCRelay::best_block_exists.mock_safe(|| MockResult::Return(true));

        assert_err!(
            BTCRelay::initialize(Origin::signed(3), block_header, block_height),
            Error::AlreadyInitialized
        );
    })
}

/// StoreBlockHeader Function
#[test]
fn store_block_header_on_mainchain_succeeds() {
    ExtBuilder::build().execute_with(|| {
        BTCRelay::verify_block_header
            .mock_safe(|h| MockResult::Return(Ok(BlockHeader::from_le_bytes(&h))));
        BTCRelay::block_exists.mock_safe(|_| MockResult::Return(true));

        let chain_ref: u32 = 0;
        let block_height: u32 = 100;
        let block_header = hex::decode(sample_block_header()).unwrap();

        let rich_header = RichBlockHeader {
            block_hash: H256Le::zero(),
            block_header: BlockHeader::from_le_bytes(&block_header),
            block_height: block_height,
            chain_ref: chain_ref,
        };
        BTCRelay::get_block_header_from_hash
            .mock_safe(move |_| MockResult::Return(Ok(rich_header)));
       
        let chain = BTreeMap::new();

        let prev_blockchain = BlockChain {
            chain_id: chain_ref,
            chain: chain,
            start_height: 0,
            max_height: block_height,
            no_data: BTreeSet::new(),
            invalid: BTreeSet::new(),
        };

        BTCRelay::get_block_chain_from_id
            .mock_safe(move |_: u32| MockResult::Return(prev_blockchain.clone()));

        let block_header_hash = BlockHeader::block_hash_le(&block_header);
        assert_ok!(BTCRelay::store_block_header(
            Origin::signed(3),
            block_header
        ));

        let store_main_event = TestEvent::test_events(Event::StoreMainChainHeader(
            block_height + 1,
            block_header_hash,
        ));
        assert!(System::events().iter().any(|a| a.event == store_main_event));
    })
}

<<<<<<< HEAD

fn sample_genesis_header() -> String {
    "01000000a7c3299ed2475e1d6ea5ed18d5bfe243224add249cce99c5c67cc9fb00000000601c73862a0a7238e376f497783c8ecca2cf61a4f002ec8898024230787f399cb575d949ffff001d3a5de07f".to_string()
}

fn sample_genesis_height() -> u32 {
    10_000
}

fn sample_first_header() -> String {
    "01000000cb60e68ead74025dcfd4bf4673f3f71b1e678be9c6e6585f4544c79900000000c7f42be7f83eddf2005272412b01204352a5fddbca81942c115468c3c4ec2fff827ad949ffff001d21e05e45".to_string()
}

#[test]
fn test_verify_block_header_succeeds() {
    let genesis_header = bitcoin_spv::utils::deserialize_hex(&sample_first_header()[..]).unwrap();
    let genesis_height = sample_genesis_height();
    assert_ok!(BTCRelay::initialize(Origin::signed(3), genesis_header, genesis_height));
}



=======
fn sample_block_header() -> String {
    "02000000".to_owned() + // ............... Block version: 2
    "b6ff0b1b1680a2862a30ca44d346d9e8" + //
    "910d334beb48ca0c0000000000000000" + // ... Hash of previous block's header
    "9d10aa52ee949386ca9385695f04ede2" + //
    "70dda20810decd12bc9b048aaab31471" + // ... Merkle root
    "24d95a54" + // ........................... Unix time: 1415239972
    "30c31b18" + // ........................... Target: 0x1bc330 * 256**(0x18-3)
    "fe9f0864"
}
>>>>>>> 6471c29c
<|MERGE_RESOLUTION|>--- conflicted
+++ resolved
@@ -168,30 +168,81 @@
     })
 }
 
-<<<<<<< HEAD
-
-fn sample_genesis_header() -> String {
+// verify_block_header  
+#[test]
+fn test_verify_block_header_succeeds() {
+    ExtBuilder::build().execute_with(|| {
+
+        let chain_ref: u32 = 0;
+        let block_height: u32 = 100;
+        let raw_genesis_header =  hex::decode(sample_raw_first_header()).unwrap();
+        let genesis_header = sample_parsed_genesis_header(chain_ref, block_height);
+
+        // Prev block is genesis
+        BTCRelay::get_block_header_from_hash
+            .mock_safe(move |_| MockResult::Return(Ok(genesis_header)));
+        // block does not yet exist
+        BTCRelay::block_exists
+            .mock_safe(move |_| MockResult::Return(false));
+        // 
+
+        let chain = BTreeMap::new();
+
+        let prev_blockchain = BlockChain {
+            chain_id: chain_ref,
+            chain: chain,
+            start_height: 0,
+            max_height: block_height,
+            no_data: BTreeSet::new(),
+            invalid: BTreeSet::new(),
+        };
+
+        BTCRelay::get_block_chain_from_id
+            .mock_safe(move |_: u32| MockResult::Return(prev_blockchain.clone()));
+
+        let block_header_hash = BlockHeader::block_hash_le(&raw_genesis_header);
+
+
+        // TODO
+        
+    })
+}
+
+
+fn sample_raw_genesis_header() -> String {
     "01000000a7c3299ed2475e1d6ea5ed18d5bfe243224add249cce99c5c67cc9fb00000000601c73862a0a7238e376f497783c8ecca2cf61a4f002ec8898024230787f399cb575d949ffff001d3a5de07f".to_string()
 }
 
+fn sample_parsed_genesis_header(chain_ref: u32, block_height: u32) -> RichBlockHeader {
+    let genesis_header = hex::decode(sample_raw_genesis_header()).unwrap();
+    
+    RichBlockHeader {
+        block_hash: BlockHeader::block_hash_le(&genesis_header),
+        block_header: BlockHeader::from_le_bytes(&genesis_header),
+        block_height: block_height,
+        chain_ref: chain_ref,
+    }
+}
+
 fn sample_genesis_height() -> u32 {
-    10_000
-}
-
-fn sample_first_header() -> String {
+    100
+}
+
+fn sample_raw_first_header() -> String {
     "01000000cb60e68ead74025dcfd4bf4673f3f71b1e678be9c6e6585f4544c79900000000c7f42be7f83eddf2005272412b01204352a5fddbca81942c115468c3c4ec2fff827ad949ffff001d21e05e45".to_string()
 }
 
-#[test]
-fn test_verify_block_header_succeeds() {
-    let genesis_header = bitcoin_spv::utils::deserialize_hex(&sample_first_header()[..]).unwrap();
-    let genesis_height = sample_genesis_height();
-    assert_ok!(BTCRelay::initialize(Origin::signed(3), genesis_header, genesis_height));
-}
-
-
-
-=======
+fn sample_parsed_first_block(chain_ref: u32, block_height: u32) -> RichBlockHeader {
+    let block_header = hex::decode(sample_raw_first_header()).unwrap();
+    
+    RichBlockHeader {
+        block_hash: BlockHeader::block_hash_le(&block_header),
+        block_header: BlockHeader::from_le_bytes(&block_header),
+        block_height: block_height,
+        chain_ref: chain_ref,
+    }
+}
+
 fn sample_block_header() -> String {
     "02000000".to_owned() + // ............... Block version: 2
     "b6ff0b1b1680a2862a30ca44d346d9e8" + //
@@ -201,5 +252,4 @@
     "24d95a54" + // ........................... Unix time: 1415239972
     "30c31b18" + // ........................... Target: 0x1bc330 * 256**(0x18-3)
     "fe9f0864"
-}
->>>>>>> 6471c29c
+}