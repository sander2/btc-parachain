#![cfg_attr(not(feature = "std"), no_std)]
#[cfg(test)]
mod tests; 


/// For more guidance on FRAME pallets, see the example.
/// https://github.com/paritytech/substrate/blob/master/frame/example/src/lib.rs

/// # BTC-Relay implementation
/// This is the implementation of the BTC-Relay following the spec at:
/// https://interlay.gitlab.io/polkabtc-spec/btcrelay-spec/

// Substrate
use frame_support::{decl_module, decl_storage, decl_event, decl_error, dispatch::DispatchResult, ensure};
use {system::ensure_signed};
use node_primitives::{Moment};
use sp_core::{U256, H256, H160};
use sp_std::collections::btree_map::BTreeMap;

// Crates
use bitcoin::types::{RawBlockHeader, BlockHeader, RichBlockHeader, BlockChain};
use bitcoin::parser::{header_from_bytes, parse_block_header};
use security::{ErrorCode};

// External Crates
// Summa Bitcoin SPV lib
use bitcoin_spv::btcspv;


/// ## Configuration and Constants
/// The pallet's configuration trait.
/// For further reference, see:
/// https://interlay.gitlab.io/polkabtc-spec/btcrelay-spec/spec/data-model.html
pub trait Trait: system::Trait {
    /// The overarching event type.
    type Event: From<Event> + Into<<Self as system::Trait>::Event>;
    
}

/// Difficulty Adjustment Interval
pub const DIFFICULTY_ADJUSTMENT_INTERVAL: u16 = 2016;

/// Target Timespan
pub const TARGET_TIMESPAN: u64 = 1209600;

// Used in Bitcoin's retarget algorithm
pub const TARGET_TIMESPAN_DIVISOR: u8 = 4;

/// Unrounded Maximum Target
/// 0x00000000FFFFFFFFFFFFFFFFFFFFFFFFFFFFFFFFFFFFFFFFFFFFFFFFFFFFFFFF
pub const UNROUNDED_MAX_TARGET: U256 = U256([0x00000000ffffffffu64, <u64>::max_value(), <u64>::max_value(), <u64>::max_value()]);

/// Main chain id
pub const MAIN_CHAIN_ID: u32 = 0;

// This pallet's storage items.
decl_storage! {
	trait Store for Module<T: Trait> as BTCRelay {
    /// ## Storage
        /// Store Bitcoin block headers
        BlockHeaders get(fn blockheader): map H256 => RichBlockHeader;
        
        /// Sorted mapping of BlockChain elements with reference to ChainsIndex
        Chains get(fn chain): linked_map u32 => u32;

        /// Store the index for each tracked blockchain
<<<<<<< HEAD
        ChainsIndex get(fn chainindex): map U256 => BlockChain;
=======
        ChainsIndex get(fn chainindex): map u32 => BlockChain<BTreeMap<u32, H256>>;
>>>>>>> d5c5e21b
        
        /// Store the current blockchain tip
        BestBlock get(fn bestblock): H256;

        /// Store the height of the best block
        BestBlockHeight get(fn bestblockheight): u32;

        /// Track existing BlockChain entries
        ChainCounter get(fn chaincounter): u32;
	}
}

// The pallet's dispatchable functions.
decl_module! {
	pub struct Module<T: Trait> for enum Call where origin: T::Origin {
		// Initializing events
		fn deposit_event() = default;
        
        // Initialize errors
        type Error = Error<T>;

        fn initialize(
            origin,
            block_header_bytes: Vec<u8>,
            block_height: u32) 
            -> DispatchResult
        {
            let _ = ensure_signed(origin)?;

            // Check if BTC-Relay was already initialized
            ensure!(!<BestBlock>::exists(), Error::<T>::AlreadyInitialized);

            // Parse the block header bytes to extract the required info
            let raw_block_header = header_from_bytes(&block_header_bytes);
            let basic_block_header = parse_block_header(raw_block_header);
            let block_header_hash = basic_block_header.block_hash; 
            
            // construct the BlockChain struct
            let blockchain = Self::initialize_blockchain(&block_height, &block_header_hash)
                .map_err(|_e| <Error<T>>::AlreadyInitialized)?;
            // Create rich block header
            
            let block_header = RichBlockHeader {
                block_header: basic_block_header,
                block_height: block_height,
                chain_ref: blockchain.chain_id
            };
            
            // Store a new BlockHeader struct in BlockHeaders
            <BlockHeaders>::insert(&block_header_hash, &block_header);

            // Store a pointer to BlockChain in ChainsIndex
            <ChainsIndex>::insert(&MAIN_CHAIN_ID, &blockchain); 
  
            // Store the reference to the new BlockChain in Chains
            <Chains>::insert(&MAIN_CHAIN_ID, &MAIN_CHAIN_ID);

            // Set BestBlock and BestBlockHeight to the submitted block
            <BestBlock>::put(&block_header_hash);
            <BestBlockHeight>::put(&block_height);

            // Emit a Initialized Event
            Self::deposit_event(Event::Initialized(block_height, block_header_hash));
            
            Ok(())
        }
    
        fn store_block_header(origin, block_header_bytes: Vec<u8>)
        -> DispatchResult {
            let _ = ensure_signed(origin)?;
            // TODO: Check if BTC _Parachain is in shutdown state.

            // Parse the block header bytes to extract the required info
            let raw_block_header = header_from_bytes(&block_header_bytes);

            //TODO:  Replace this with call to verify_block_header() which returns a PureBlockHeader
            //let basic_block_header = parse_block_header(raw_block_header);
            
            let basic_block_header = Self::verify_block_header(raw_block_header)?;

            let block_header_hash = basic_block_header.block_hash; 
                       

            // get the block header of the previous block
            ensure!(<BlockHeaders>::exists(basic_block_header.hash_prev_block), Error::<T>::PrevBlock);
            let prev_header = Self::blockheader(basic_block_header.hash_prev_block);

            // get the block chain of the previous header
            let prev_blockchain = Self::chainindex(prev_header.chain_ref);
              
            // Update the current block header
            // check if the prev block is the highest block in the chain
            // load the previous block header block height
            let prev_block_height = prev_header.block_height;
            
            // update the current block header structure with height and chain ref
            // Set the height of the block header
            let current_block_height = prev_block_height
                .checked_add(1)
                .ok_or(<Error<T>>::BlockHeightOverflow)?;
            
            // Update the blockchain
            // check if we create a new blockchain or extend the existing one
            let blockchain = match prev_blockchain.max_height {
                // extend the current chain
                prev_block_height => Self::extend_blockchain(
                    &current_block_height, &block_header_hash, prev_blockchain)
                    .map_err(|_e| <Error<T>>::DuplicateBlock)?,
                // create new blockchain element
                _ => Self::create_blockchain(
                    &current_block_height, &block_header_hash)
                    .map_err(|_e| <Error<T>>::DuplicateBlock)?,
            };
            
            // Create rich block header
            let block_header = RichBlockHeader {
                block_header: basic_block_header,
                block_height: current_block_height,
                chain_ref: blockchain.chain_id
            };
            

            // Store a new BlockHeader struct in BlockHeaders
            <BlockHeaders>::insert(&block_header_hash, &block_header);

            // Storing the blockchain depends if we extend or create a new chain
            match blockchain.chain_id {
                // extended the chain
                prev_chain_id => {
                    // Update the pointer to BlockChain in ChainsIndex
                    <ChainsIndex>::mutate(&blockchain.chain_id, |_b| &blockchain); 
                
                    // check if ordering of Chains needs updating
                    Self::check_and_do_reorg(&blockchain);
                }
                // create a new chain
                _ => {
                    // Store a pointer to BlockChain in ChainsIndex
                    <ChainsIndex>::insert(&blockchain.chain_id, &blockchain);
                    // Store the reference to the blockchain in Chains
                    Self::insert_sorted(&blockchain);
                }
            };
            
            // Determine if this block extends the main chain or a fork
            let current_best_block = <BestBlock>::get();
            match current_best_block {
                // extends the main chain
                block_header_hash => {
                    Self::deposit_event(
                    Event::StoreMainChainHeader(
                        current_block_height,
                        block_header_hash));
                }
                // created a new fork or updated an existing one
                _ => {
                    Self::deposit_event(
                    Event::StoreForkHeader(
                        blockchain.chain_id, 
                        current_block_height, 
                        block_header_hash));
                }
            };
                

            Ok(())
        }

    


        fn verify_transaction_inclusion(
            origin,
            tx_id: H256,
            tx_block_height: u32,
            tx_index: u64,
            merkle_proof: Vec<u8>,
            confirmations: u32)
        -> DispatchResult {
            let _ = ensure_signed(origin)?;

            // TODO: check if Parachain is in error status

            // TODO: check no data blocks

            Ok(())

        }
        
        fn flag_block_error(origin, block_hash: H256, error: ErrorCode)
            -> DispatchResult {
           
            // TODO: ensure this is a staked relayer
            let _ = ensure_signed(origin)?;
            
            // Get the chain id of the block header
            ensure!(<BlockHeaders>::exists(block_hash), Error::<T>::BlockNotFound);
            let block_header = Self::blockheader(block_hash);
            let chain_id = block_header.chain_ref;

            // Get the blockchain element for the chain id
            let mut blockchain = Self::chainindex(&chain_id);

            // Flag errors in the blockchain entry
            // Check which error we are dealing with
            match error {
                ErrorCode::NoDataBTCRelay => blockchain
                    .no_data
                    .push(block_header.block_height),
                ErrorCode::InvalidBTCRelay => blockchain
                    .invalid
                    .push(block_header.block_height),
                _ => return Err(<Error<T>>::UnknownErrorcode.into()),
            };

            // Store the updated blockchain entry
            <ChainsIndex>::mutate(&chain_id, |_b| blockchain);

            Self::deposit_event(Event::FlagBlockError(block_hash, chain_id, error));
            Ok (())
        }
        
        fn clear_block_error(origin, block_hash: H256, error: ErrorCode)
            -> DispatchResult {
           
            // TODO: ensure this is a staked relayer
            let _ = ensure_signed(origin)?;
            
            // Get the chain id of the block header
            ensure!(<BlockHeaders>::exists(block_hash), Error::<T>::BlockNotFound);
            let block_header = Self::blockheader(block_hash);
            let chain_id = block_header.chain_ref;

            // Get the blockchain element for the chain id
            let mut blockchain = Self::chainindex(&chain_id);

            // Clear errors in the blockchain entry
            // Check which error we are dealing with
            match error {
                ErrorCode::NoDataBTCRelay => {
                    let index = blockchain.no_data
                        .iter()
                        .position(|x| *x == block_header.block_height)
                        .unwrap();
                    blockchain.no_data.remove(index);
                },
                ErrorCode::InvalidBTCRelay => {
                    let index = blockchain.invalid
                        .iter()
                        .position(|x| *x == block_header.block_height)
                        .unwrap();
                    blockchain.invalid.remove(index);
                },
                _ => return Err(<Error<T>>::UnknownErrorcode.into()),
            };

            // Store the updated blockchain entry
            <ChainsIndex>::mutate(&chain_id, |_b| blockchain);

            Self::deposit_event(Event::ClearBlockError(block_hash, chain_id, error));
            Ok (())
        }

	}
}

/// Utility functions
impl<T: Trait> Module<T> {
    fn increment_chain_counter() -> Result<u32, Error<T>> {
        let new_counter = <ChainCounter>::get()
            .checked_add(1)
            .ok_or(<Error<T>>::ChainCounterOverflow)?;
        <ChainCounter>::put(new_counter);

        Ok(new_counter)
    }
    fn initialize_blockchain(
        block_height: &u32,
        block_hash: &H256)
        -> Result<BlockChain<BTreeMap<u32, H256>>, Error<T>> 
    {
        let chain_id = MAIN_CHAIN_ID;

        // generate an empty blockchain
        let blockchain = Self::generate_blockchain(
            &chain_id, &block_height, &block_hash)?;
        
        Ok(blockchain)
    }
    fn create_blockchain(
        block_height: &u32,
        block_hash: &H256)
        -> Result<BlockChain<BTreeMap<u32, H256>>, Error<T>> 
    {
        // get a new chain id
        let chain_id: u32 = Self::increment_chain_counter()?; 
        
        // generate an empty blockchain
        let blockchain = Self::generate_blockchain(
            &chain_id, &block_height, &block_hash)?;
        
        Ok(blockchain)
    }
    fn generate_blockchain(
        chain_id: &u32,
        block_height: &u32,
        block_hash: &H256)
<<<<<<< HEAD
        -> Result<BlockChain, Error<T>> 
=======
        -> Result<BlockChain<BTreeMap<u32, H256>>, Error<T>> 
>>>>>>> d5c5e21b
    {
        // initialize an empty chain
        let mut chain = BTreeMap::new();

        if let Some(_) = chain.insert(*block_height, *block_hash) {
            return Err(<Error<T>>::DuplicateBlock.into())
        }
                
        let blockchain = BlockChain {
                    chain_id: *chain_id,
                    chain: chain,
                    start_height: *block_height,
                    max_height: *block_height,
                    no_data: vec![],
                    invalid: vec![],
        };
        Ok(blockchain)
    }
    fn extend_blockchain(
        block_height: &u32,
        block_hash: &H256,
<<<<<<< HEAD
        prev_blockchain: BlockChain) 
        -> Result<BlockChain, Error<T>> 
=======
        prev_blockchain: BlockChain<BTreeMap<u32, H256>>) 
        -> Result<BlockChain<BTreeMap<u32, H256>>, Error<T>> 
>>>>>>> d5c5e21b
    {

        let mut blockchain = prev_blockchain;
        
        if let Some(_) = blockchain.chain.insert(*block_height, *block_hash) {
            return Err(<Error<T>>::DuplicateBlock.into())
        }
                
        blockchain.max_height = *block_height;

        Ok(blockchain)
    }
<<<<<<< HEAD


    /// Parses and verifies a raw Bitcoin block header.
    /// # Arguments
    /// * block_header` - 80-byte block header
    ///
    /// # Returns
    /// * `pure_block_header` - PureBlockHeader representation of the 80-byte block header
    ///
    /// # Panics
    /// If ParachainStatus in Security module is not set to RUNNING
    fn verify_block_header(
        raw_block_header: RawBlockHeader) 
        -> Result<BlockHeader, Error<T>> 
    {

        let basic_block_header = parse_block_header(raw_block_header);
        
        // Check that the block header is not yet stored in BTC-Relay
        ensure!(!<BlockHeaders>::exists(basic_block_header.block_hash), Error::<T>::DuplicateBlock);
        
        // Check that the referenced previous block header exists in BTC-Relay
        ensure!(!<BlockHeaders>::exists(basic_block_header.hash_prev_block), Error::<T>::PrevBlock);
        let prev_block_header = Self::blockheader(basic_block_header.hash_prev_block);

        // Check that the PoW hash satisfies the target set in the block header
        ensure!(U256::from_little_endian(basic_block_header.block_hash.as_bytes()) < basic_block_header.target, Error::<T>::LowDiff);

        // Check that the diff. target is indeed correctly set in the block header, i.e., check for re-target.
        let block_height = prev_block_header.block_height + 1;

        let last_retarget_time = Self::blockheader(Self::chainindex(prev_block_header.chain_ref).chain.get(&block_height).unwrap()).block_header.timestamp;

        let target_correct = match block_height.as_u32() % u32::from(DIFFICULTY_ADJUSTMENT_INTERVAL) == 0 {
            true => basic_block_header.target.eq(&prev_block_header.block_header.target),
            false => basic_block_header.target.eq(&Self::retarget(last_retarget_time, basic_block_header.timestamp, &prev_block_header.block_header.target))
        };

        ensure!(target_correct, Error::<T>::DiffTargetHeader);

        Ok(basic_block_header)
    }

    /// Computes Bitcoin's PoW retarget algorithm for a given block height
    /// # Argument
    ///  * `prev_header`: previous block header (rich)
    /// * ``block_height`: block height for PoW retarget calculation
    /// 
    /// FIXME: call retarget_algorithm in btcspv.rs and type-cast to BigUint instead?
    fn retarget(
        last_retarget_time: Moment,
        current_time: Moment, 
        prev_target: &U256
    ) -> U256 {
    
        let actual_timespan = match (current_time - last_retarget_time) < (TARGET_TIMESPAN / u64::from(TARGET_TIMESPAN_DIVISOR)) {
            true => TARGET_TIMESPAN / u64::from(TARGET_TIMESPAN_DIVISOR),
            false => TARGET_TIMESPAN * u64::from(TARGET_TIMESPAN_DIVISOR)
        };

        let mut new_target = U256::from(actual_timespan) * prev_target / U256::from(TARGET_TIMESPAN);

        match new_target > UNROUNDED_MAX_TARGET {
            true => return UNROUNDED_MAX_TARGET,
            false => return new_target,
        };
    }
            
=======
    fn swap_main_blockchain(fork: &BlockChain<BTreeMap<u32, H256>>) -> Option<Error<T>> {
        // load the main chain
        let mut main_chain = <ChainsIndex>::get(MAIN_CHAIN_ID);
      
        // the start height of the fork
        let start_height = &fork.start_height;

        // create a new blockchain element to store the part of the main chain
        // that is being forked
        // generate a chain id
        let chain_id = match Self::increment_chain_counter() {
            Ok(id) => id,
            Err(err) => return Some(err),
        };

        // split off the chain
        let forked_chain = main_chain.chain.split_off(start_height); 
        
        // maybe split off the no data elements
        // check if there is a no_data block element 
        // that is greater than start_height
        let index_no_data = main_chain.no_data
            .iter()
            .position(|&h| &h >= start_height);
        let no_data = match index_no_data {
            Some(index) => main_chain.no_data.split_off(index),
            None => vec![],
        };

        // maybe split off the invalid elements
        let index_invalid = main_chain.invalid
            .iter()
            .position(|&h| &h >= start_height);
        let invalid = match index_invalid {
            Some(index) => main_chain.invalid.split_off(index),
            None => vec![],
        };

        // store the main chain part that is going to be replaced by the new fork
        // into the forked_main_chain element
        let forked_main_chain: BlockChain<BTreeMap<u32, H256>> = BlockChain {
            chain_id: chain_id, 
            chain: forked_chain.clone(),
            start_height: *start_height,
            max_height: main_chain.max_height,
            no_data: no_data,
            invalid: invalid,
        };

        // append the fork to the main chain
        main_chain.chain.append(&mut fork.chain.clone());
        main_chain.max_height = fork.max_height;
        main_chain.no_data.append(&mut fork.no_data.clone());
        main_chain.invalid.append(&mut fork.invalid.clone());
        
        // get the best block hash
        let best_block = match main_chain.chain.get(&main_chain.max_height) {
            Some(block) => block,
            None => return Some(<Error<T>>::HeaderNotFound),
        };

        // get the position of the fork in Chains
        let position: u32 = match <Chains>::enumerate().position(|(_k,v)| v == fork.chain_id) {
            Some(pos) => pos as u32,
            None => return Some(<Error<T>>::ForkIdNotFound),
        };

        // Update the stored main chain
        <ChainsIndex>::insert(&MAIN_CHAIN_ID, &main_chain);

        // Set BestBlock and BestBlockHeight to the submitted block
        <BestBlock>::put(&best_block);
        <BestBlockHeight>::put(&main_chain.max_height);
       
        // remove the fork from storage
        <ChainsIndex>::remove(fork.chain_id);
        Self::remove_blockchain(&position);

        // store the forked main chain
        <ChainsIndex>::insert(&forked_main_chain.chain_id, &forked_main_chain); 

        // insert the reference to the forked main chain in Chains
        Self::insert_sorted(&main_chain);

        // get an iterator of all forked block headers
        // update all the forked block headers
        for (_height, block) in forked_chain.iter() {
            <BlockHeaders>::mutate(
                    &block, |header| header.chain_ref = forked_main_chain.chain_id);
        };

        // get an iterator of all new main chain block headers
        // update all new main chain block headers
        for (_height, block) in fork.chain.iter() {
            <BlockHeaders>::mutate(
                    &block, |header| header.chain_ref = MAIN_CHAIN_ID);
        };

        None
    }

    fn check_and_do_reorg(fork: &BlockChain<BTreeMap<u32, H256>>) -> Option<Error<T>> {
        // Check if the ordering needs updating
        // if the fork is the main chain, we don't need to update the ordering
        if fork.chain_id == MAIN_CHAIN_ID {
            return None 
        }

        // get the position of the fork in Chains
        let fork_position: u32 = match <Chains>::enumerate().position(|(_k,v)| v == fork.chain_id) {
            Some(pos) => pos as u32,
            None => return Some(<Error<T>>::ForkIdNotFound),
        };
        
        // check if the previous element in Chains has a lower block_height
        let mut current_position = fork_position;
        let mut current_height = fork.max_height;

        // swap elements as long as previous block height is smaller
        while current_position > 0 {
            // get the previous position
            let prev_position = current_position - 1;
            // get the blockchain id
            let prev_blockchain_id = <Chains>::get(&prev_position);
            // get the previous blockchain height
            let prev_height = <ChainsIndex>
                ::get(&prev_blockchain_id)
                .max_height;
            // swap elements if block height is greater
            if prev_height < current_height {
                // Check if swap occurs on the main chain element
                match prev_position {
                    // if the previous position is the top element,
                    // we are swapping the main chain
                    MAIN_CHAIN_ID => {
                        match Self::swap_main_blockchain(&fork) {
                            Some(err) => return Some(err),
                            None => break,
                        };

                        // announce the new main chain
                        let new_chain_tip = <BestBlock>::get();
                        let block_height = <BestBlockHeight>::get();
                        let fork_depth = &fork.max_height - &fork.start_height;
                        Self::deposit_event(
                            Event::ChainReorg(
                                new_chain_tip, 
                                block_height, 
                                fork_depth)
                            );
                    },
                    // else, simply swap the chain_id ordering in Chains
                    _ => <Chains>::swap(prev_position, current_position),
                }
                
                // update the current chain to the previous one
                current_position = prev_position;
                current_height = prev_height;
            } else {
                break;
            }
        }

        None 

    }
    fn insert_sorted(
        blockchain: &BlockChain<BTreeMap<u32, H256>>) {
        // get a sorted vector over the Chains elements
        // NOTE: LinkedStorageMap iterators are not sorted over the keys
        let mut chains = <Chains>::enumerate().collect::<Vec<(u32, u32)>>();
        chains.sort_by_key(|k| k.0);
     
        let max_chain_element = chains.len() as u32;
        // define the position of the new blockchain
        // by default, we insert it as the last element
        let mut position_blockchain = max_chain_element;

        // Starting from the second highest element, find where to insert the new fork
        // the previous element's block height should be higher or equal 
        // the next element's block height should be lower or equal
        // NOTE: we never want to insert a new main chain through this function
        for (curr_position, curr_chain_id) in chains.iter().skip(1) { 
            // get the height of the current chain_id
            let curr_height = <ChainsIndex>::get(curr_chain_id).max_height;
          
            // if the height of the current blockchain is lower than
            // the new blockchain, it should be inserted at that position
            if curr_height <= blockchain.max_height {
                let position_blockchain = curr_position;
                break;
            };
        };

        // insert the new fork into the chains element
        <Chains>::insert(&max_chain_element, &blockchain.chain_id);
        // starting from the last element swap the positions until 
        // the new blockchain is at the position_blockchain
        for curr_position in (position_blockchain..max_chain_element).rev() {
            // stop when the blockchain element is at it's 
            // designated position
            if curr_position < position_blockchain {
                break;
            };
            let prev_position = curr_position - 1;
            // swap the current element with the previous one
            <Chains>::swap(curr_position, prev_position);
        };
    }
    fn remove_blockchain(position: &u32) {
        // swap the element with the last element in the mapping
        let head_index = <Chains>::head().unwrap();
        <Chains>::swap(position, head_index);
        // remove the header (now the value at the initial position)
        <Chains>::remove(head_index);
    }
>>>>>>> d5c5e21b
}

decl_event! {
	pub enum Event {
<<<<<<< HEAD
        Initialized(U256, H256),
        StoreMainChainHeader(U256, H256),
        StoreForkHeader(U256, U256, H256),
        ChainReorg(H256, U256, U256),
        VerifyTransaction(H256, U256, U256),
        ValidateTransaction(H256, U256, H160, H256),
        FlagBlockError(H256, U256, ErrorCode),
        ClearBlockError(H256, U256, ErrorCode),
=======
        Initialized(u32, H256),
        StoreMainChainHeader(u32, H256),
        StoreForkHeader(u32, u32, H256),
        ChainReorg(H256, u32, u32),
        VerifyTransaction(H256, u32, u32),
        ValidateTransaction(H256, u32, H160, H256),
        FlagBlockError(H256, u32, ErrorCodes),
        ClearBlockError(H256, u32, ErrorCodes),
>>>>>>> d5c5e21b
	}
}

// TODO: how to include message in errors?
decl_error! {
    pub enum Error for Module<T: Trait> {
        AlreadyInitialized,
        NotMainChain,
        ForkPrevBlock,
        NotFork,
        InvalidForkId,
        MissingBlockHeight,
        InvalidHeaderSize,
        DuplicateBlock,
        PrevBlock,
        LowDiff,
        DiffTargetHeader,
        MalformedTxid,
        Confirmations,
        InvalidMerkleProof,
        ForkIdNotFound,
<<<<<<< HEAD
=======
        HeaderNotFound,
        Partial,
>>>>>>> d5c5e21b
        Invalid,
        Shutdown,
        InvalidTxid,
        InsufficientValue,
        TxFormat,
        WrongRecipient,
        InvalidOpreturn,
        InvalidTxVersion,
        NotOpReturn,
        UnknownErrorcode,
        BlockNotFound,
        AlreadyReported,
        ChainCounterOverflow,
        BlockHeightOverflow,
        ChainsUnderflow,
    }
}
<|MERGE_RESOLUTION|>--- conflicted
+++ resolved
@@ -38,7 +38,7 @@
 }
 
 /// Difficulty Adjustment Interval
-pub const DIFFICULTY_ADJUSTMENT_INTERVAL: u16 = 2016;
+pub const DIFFICULTY_ADJUSTMENT_INTERVAL: u32 = 2016;
 
 /// Target Timespan
 pub const TARGET_TIMESPAN: u64 = 1209600;
@@ -64,11 +64,7 @@
         Chains get(fn chain): linked_map u32 => u32;
 
         /// Store the index for each tracked blockchain
-<<<<<<< HEAD
-        ChainsIndex get(fn chainindex): map U256 => BlockChain;
-=======
-        ChainsIndex get(fn chainindex): map u32 => BlockChain<BTreeMap<u32, H256>>;
->>>>>>> d5c5e21b
+        ChainsIndex get(fn chainindex): map u32 => BlockChain;
         
         /// Store the current blockchain tip
         BestBlock get(fn bestblock): H256;
@@ -348,7 +344,7 @@
     fn initialize_blockchain(
         block_height: &u32,
         block_hash: &H256)
-        -> Result<BlockChain<BTreeMap<u32, H256>>, Error<T>> 
+        -> Result<BlockChain, Error<T>> 
     {
         let chain_id = MAIN_CHAIN_ID;
 
@@ -361,7 +357,7 @@
     fn create_blockchain(
         block_height: &u32,
         block_hash: &H256)
-        -> Result<BlockChain<BTreeMap<u32, H256>>, Error<T>> 
+        -> Result<BlockChain, Error<T>> 
     {
         // get a new chain id
         let chain_id: u32 = Self::increment_chain_counter()?; 
@@ -376,11 +372,7 @@
         chain_id: &u32,
         block_height: &u32,
         block_hash: &H256)
-<<<<<<< HEAD
         -> Result<BlockChain, Error<T>> 
-=======
-        -> Result<BlockChain<BTreeMap<u32, H256>>, Error<T>> 
->>>>>>> d5c5e21b
     {
         // initialize an empty chain
         let mut chain = BTreeMap::new();
@@ -402,13 +394,8 @@
     fn extend_blockchain(
         block_height: &u32,
         block_hash: &H256,
-<<<<<<< HEAD
         prev_blockchain: BlockChain) 
         -> Result<BlockChain, Error<T>> 
-=======
-        prev_blockchain: BlockChain<BTreeMap<u32, H256>>) 
-        -> Result<BlockChain<BTreeMap<u32, H256>>, Error<T>> 
->>>>>>> d5c5e21b
     {
 
         let mut blockchain = prev_blockchain;
@@ -421,7 +408,6 @@
 
         Ok(blockchain)
     }
-<<<<<<< HEAD
 
 
     /// Parses and verifies a raw Bitcoin block header.
@@ -455,7 +441,7 @@
 
         let last_retarget_time = Self::blockheader(Self::chainindex(prev_block_header.chain_ref).chain.get(&block_height).unwrap()).block_header.timestamp;
 
-        let target_correct = match block_height.as_u32() % u32::from(DIFFICULTY_ADJUSTMENT_INTERVAL) == 0 {
+        let target_correct = match block_height % DIFFICULTY_ADJUSTMENT_INTERVAL == 0 {
             true => basic_block_header.target.eq(&prev_block_header.block_header.target),
             false => basic_block_header.target.eq(&Self::retarget(last_retarget_time, basic_block_header.timestamp, &prev_block_header.block_header.target))
         };
@@ -482,7 +468,7 @@
             false => TARGET_TIMESPAN * u64::from(TARGET_TIMESPAN_DIVISOR)
         };
 
-        let mut new_target = U256::from(actual_timespan) * prev_target / U256::from(TARGET_TIMESPAN);
+        let new_target = U256::from(actual_timespan) * prev_target / U256::from(TARGET_TIMESPAN);
 
         match new_target > UNROUNDED_MAX_TARGET {
             true => return UNROUNDED_MAX_TARGET,
@@ -490,8 +476,7 @@
         };
     }
             
-=======
-    fn swap_main_blockchain(fork: &BlockChain<BTreeMap<u32, H256>>) -> Option<Error<T>> {
+    fn swap_main_blockchain(fork: &BlockChain) -> Option<Error<T>> {
         // load the main chain
         let mut main_chain = <ChainsIndex>::get(MAIN_CHAIN_ID);
       
@@ -531,7 +516,7 @@
 
         // store the main chain part that is going to be replaced by the new fork
         // into the forked_main_chain element
-        let forked_main_chain: BlockChain<BTreeMap<u32, H256>> = BlockChain {
+        let forked_main_chain: BlockChain = BlockChain {
             chain_id: chain_id, 
             chain: forked_chain.clone(),
             start_height: *start_height,
@@ -592,7 +577,7 @@
         None
     }
 
-    fn check_and_do_reorg(fork: &BlockChain<BTreeMap<u32, H256>>) -> Option<Error<T>> {
+    fn check_and_do_reorg(fork: &BlockChain) -> Option<Error<T>> {
         // Check if the ordering needs updating
         // if the fork is the main chain, we don't need to update the ordering
         if fork.chain_id == MAIN_CHAIN_ID {
@@ -658,7 +643,7 @@
 
     }
     fn insert_sorted(
-        blockchain: &BlockChain<BTreeMap<u32, H256>>) {
+        blockchain: &BlockChain) {
         // get a sorted vector over the Chains elements
         // NOTE: LinkedStorageMap iterators are not sorted over the keys
         let mut chains = <Chains>::enumerate().collect::<Vec<(u32, u32)>>();
@@ -707,30 +692,18 @@
         // remove the header (now the value at the initial position)
         <Chains>::remove(head_index);
     }
->>>>>>> d5c5e21b
 }
 
 decl_event! {
 	pub enum Event {
-<<<<<<< HEAD
-        Initialized(U256, H256),
-        StoreMainChainHeader(U256, H256),
-        StoreForkHeader(U256, U256, H256),
-        ChainReorg(H256, U256, U256),
-        VerifyTransaction(H256, U256, U256),
-        ValidateTransaction(H256, U256, H160, H256),
-        FlagBlockError(H256, U256, ErrorCode),
-        ClearBlockError(H256, U256, ErrorCode),
-=======
         Initialized(u32, H256),
         StoreMainChainHeader(u32, H256),
         StoreForkHeader(u32, u32, H256),
         ChainReorg(H256, u32, u32),
         VerifyTransaction(H256, u32, u32),
         ValidateTransaction(H256, u32, H160, H256),
-        FlagBlockError(H256, u32, ErrorCodes),
-        ClearBlockError(H256, u32, ErrorCodes),
->>>>>>> d5c5e21b
+        FlagBlockError(H256, u32, ErrorCode),
+        ClearBlockError(H256, u32, ErrorCode),
 	}
 }
 
@@ -752,11 +725,8 @@
         Confirmations,
         InvalidMerkleProof,
         ForkIdNotFound,
-<<<<<<< HEAD
-=======
         HeaderNotFound,
         Partial,
->>>>>>> d5c5e21b
         Invalid,
         Shutdown,
         InvalidTxid,
