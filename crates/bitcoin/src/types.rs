use primitive_types::{U256, H256};
use codec::{Encode, Decode};
use node_primitives::{Moment};
use sp_std::collections::btree_map::BTreeMap;

use bitcoin_spv::types::{RawHeader};

/// Custom Types
/// Bitcoin Raw Block Header type
pub type RawBlockHeader = RawHeader;


/// Structs
/// Bitcoin Basic Block Headers
// TODO: Figure out how to set a pointer to the ChainIndex mapping instead
#[derive(Encode, Decode, Default, Clone, PartialEq)]
#[cfg_attr(feature = "std", derive(Debug))]
pub struct BlockHeader {
    pub block_hash: H256,
    pub merkle_root: H256,
    pub target: U256,
    pub timestamp: Moment,
    pub version: u32,
    pub hash_prev_block: H256,
    pub nonce: u32
}

/// Bitcoin Enriched Block Headers
#[derive(Encode, Decode, Default, Clone, PartialEq)]
#[cfg_attr(feature = "std", derive(Debug))]
pub struct RichBlockHeader {
    pub block_header: BlockHeader,
    pub block_height: u32,
    pub chain_ref: u32,
}

/// Representation of a Bitcoin blockchain
#[derive(Encode, Decode, Default, Clone, PartialEq)]
#[cfg_attr(feature = "std", derive(Debug))]
<<<<<<< HEAD
pub struct BlockChain{
    pub chain_id: U256,
    pub chain: BTreeMap<U256,H256>,
    pub start_height: U256,
    pub max_height: U256,
    pub no_data: Vec<U256>,
    pub invalid: Vec<U256>,
=======
pub struct BlockChain<Map> {
    pub chain_id: u32,
    pub chain: Map,
    pub start_height: u32,
    pub max_height: u32,
    pub no_data: Vec<u32>,
    pub invalid: Vec<u32>,
>>>>>>> d5c5e21b
}

/// Represents a bitcoin 32 bytes hash digest encoded in little-endian
#[derive(Default, PartialEq, Clone, Copy)]
#[cfg_attr(feature="std", derive(Debug))]
pub struct H256Le {
    content: [u8; 32]
}

impl H256Le {
    /// Creates a H256Le from little endian bytes
    pub fn from_bytes_le(bytes: &[u8]) -> H256Le {
        let mut content: [u8; 32] = Default::default();
        content.copy_from_slice(&bytes);
        H256Le { content: content }
    }

    /// Creates a H256Le from big endian bytes
    pub fn from_bytes_be(bytes: &[u8]) -> H256Le {
        let bytes_le = bitcoin_spv::utils::reverse_endianness(bytes);
        let mut content: [u8; 32] = Default::default();
        content.copy_from_slice(&bytes_le);
        H256Le { content: content }
    }

    pub fn from_hex_le(hex: &str) -> H256Le {
        H256Le::from_bytes_le(&bitcoin_spv::utils::deserialize_hex(hex).unwrap())
    }

    pub fn from_hex_be(hex: &str) -> H256Le {
        H256Le::from_bytes_be(&bitcoin_spv::utils::deserialize_hex(hex).unwrap())
    }

    /// Returns the content of the H256Le encoded in big endian
    pub fn to_bytes_be(&self) -> [u8; 32] {
        let mut content: [u8; 32] = Default::default();
        content.copy_from_slice(&bitcoin_spv::utils::reverse_endianness(&self.content[..]));
        content
    }

    /// Returns the content of the H256Le encoded in little endian
    pub fn to_bytes_le(&self) -> [u8; 32] {
        self.content.clone()
    }

    /// Returns the content of the H256Le encoded in little endian hex
    pub fn to_hex_le(&self) -> String {
        bitcoin_spv::utils::serialize_hex(&self.to_bytes_le())
    }

    /// Returns the content of the H256Le encoded in big endian hex
    pub fn to_hex_be(&self) -> String {
        bitcoin_spv::utils::serialize_hex(&self.to_bytes_be())
    }
}

#[cfg(feature="std")]
impl std::fmt::Display for H256Le {
    fn fmt(&self, f: &mut std::fmt::Formatter<'_>) -> std::fmt::Result {
        write!(f, "{}", self.to_hex_be())
    }
}

#[cfg(test)]
mod tests {
    use super::*;

    #[test]
    fn test_h256() {
        let mut bytes: [u8; 32] = [0; 32];
        bytes[0] = 5;
        bytes[1] = 10;
        let content = H256Le::from_bytes_le(&bytes);
        assert_eq!(content.to_bytes_le(), bytes);
        let bytes_be = content.to_bytes_be();
        assert_eq!(bytes_be[31], 5);
        assert_eq!(bytes_be[30], 10);
        let content_be = H256Le::from_bytes_be(&bytes);
        assert_eq!(content_be.to_bytes_be(), bytes);
    }
}<|MERGE_RESOLUTION|>--- conflicted
+++ resolved
@@ -37,23 +37,13 @@
 /// Representation of a Bitcoin blockchain
 #[derive(Encode, Decode, Default, Clone, PartialEq)]
 #[cfg_attr(feature = "std", derive(Debug))]
-<<<<<<< HEAD
-pub struct BlockChain{
-    pub chain_id: U256,
-    pub chain: BTreeMap<U256,H256>,
-    pub start_height: U256,
-    pub max_height: U256,
-    pub no_data: Vec<U256>,
-    pub invalid: Vec<U256>,
-=======
-pub struct BlockChain<Map> {
+pub struct BlockChain {
     pub chain_id: u32,
-    pub chain: Map,
+    pub chain: BTreeMap<u32,H256>,
     pub start_height: u32,
     pub max_height: u32,
     pub no_data: Vec<u32>,
     pub invalid: Vec<u32>,
->>>>>>> d5c5e21b
 }
 
 /// Represents a bitcoin 32 bytes hash digest encoded in little-endian
